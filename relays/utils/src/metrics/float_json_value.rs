// Copyright 2019-2020 Parity Technologies (UK) Ltd.
// This file is part of Parity Bridges Common.

// Parity Bridges Common is free software: you can redistribute it and/or modify
// it under the terms of the GNU General Public License as published by
// the Free Software Foundation, either version 3 of the License, or
// (at your option) any later version.

// Parity Bridges Common is distributed in the hope that it will be useful,
// but WITHOUT ANY WARRANTY; without even the implied warranty of
// MERCHANTABILITY or FITNESS FOR A PARTICULAR PURPOSE.  See the
// GNU General Public License for more details.

// You should have received a copy of the GNU General Public License
// along with Parity Bridges Common.  If not, see <http://www.gnu.org/licenses/>.

use crate::metrics::{metric_name, register, F64SharedRef, Gauge, PrometheusError, Registry, StandaloneMetrics, F64};

use async_std::sync::{Arc, RwLock};
use async_trait::async_trait;
use std::time::Duration;

/// Value update interval.
const UPDATE_INTERVAL: Duration = Duration::from_secs(60);

/// Metric that represents float value received from HTTP service as float gauge.
///
/// The float value returned by the service is assumed to be normal (`f64::is_normal`
/// should return `true`) and strictly positive.
#[derive(Debug, Clone)]
pub struct FloatJsonValueMetric {
	url: String,
	json_path: String,
	metric: Gauge<F64>,
	shared_value_ref: F64SharedRef,
}

impl FloatJsonValueMetric {
	/// Create new metric instance with given name and help.
	pub fn new(
		registry: &Registry,
		prefix: Option<&str>,
		url: String,
		json_path: String,
		name: String,
		help: String,
	) -> Result<Self, PrometheusError> {
		let shared_value_ref = Arc::new(RwLock::new(None));
		Ok(FloatJsonValueMetric {
			url,
			json_path,
			metric: register(Gauge::new(metric_name(prefix, &name), help)?, registry)?,
<<<<<<< HEAD
			shared_value_ref: shared_value_ref.clone(),
=======
			shared_value_ref,
>>>>>>> 035bee87
		})
	}

	/// Get shared reference to metric value.
	pub fn shared_value_ref(&self) -> F64SharedRef {
		self.shared_value_ref.clone()
	}

	/// Read value from HTTP service.
	async fn read_value(&self) -> Result<f64, String> {
		use isahc::{AsyncReadResponseExt, HttpClient, Request};

		fn map_isahc_err(err: impl std::fmt::Display) -> String {
			format!("Failed to fetch token price from remote server: {}", err)
		}

		let request = Request::get(&self.url)
			.header("Accept", "application/json")
			.body(())
			.map_err(map_isahc_err)?;
		let raw_response = HttpClient::new()
			.map_err(map_isahc_err)?
			.send_async(request)
			.await
			.map_err(map_isahc_err)?
			.text()
			.await
			.map_err(map_isahc_err)?;

		parse_service_response(&self.json_path, &raw_response)
	}
}

#[async_trait]
impl StandaloneMetrics for FloatJsonValueMetric {
	fn update_interval(&self) -> Duration {
		UPDATE_INTERVAL
	}

	async fn update(&self) {
		let value = self.read_value().await;
		crate::metrics::set_gauge_value(&self.metric, value.clone().map(Some));
		*self.shared_value_ref.write().await = value.ok();
	}
}

/// Parse HTTP service response.
fn parse_service_response(json_path: &str, response: &str) -> Result<f64, String> {
	let json = serde_json::from_str(response).map_err(|err| {
		format!(
			"Failed to parse HTTP service response: {:?}. Response: {:?}",
			err, response,
		)
	})?;

	let mut selector = jsonpath_lib::selector(&json);
	let maybe_selected_value = selector(json_path).map_err(|err| {
		format!(
			"Failed to select value from response: {:?}. Response: {:?}",
			err, response,
		)
	})?;
	let selected_value = maybe_selected_value
		.first()
		.and_then(|v| v.as_f64())
		.ok_or_else(|| format!("Missing required value from response: {:?}", response,))?;
	if !selected_value.is_normal() || selected_value < 0.0 {
		return Err(format!(
			"Failed to parse float value {:?} from response. It is assumed to be positive and normal",
			selected_value,
		));
	}

	Ok(selected_value)
}

#[cfg(test)]
mod tests {
	use super::*;

	#[test]
	fn parse_service_response_works() {
		assert_eq!(
			parse_service_response("$.kusama.usd", r#"{"kusama":{"usd":433.05}}"#).map_err(drop),
			Ok(433.05),
		);
	}

	#[test]
	fn parse_service_response_rejects_negative_numbers() {
		assert!(parse_service_response("$.kusama.usd", r#"{"kusama":{"usd":-433.05}}"#).is_err());
	}

	#[test]
	fn parse_service_response_rejects_zero_numbers() {
		assert!(parse_service_response("$.kusama.usd", r#"{"kusama":{"usd":0.0}}"#).is_err());
	}

	#[test]
	fn parse_service_response_rejects_nan() {
		assert!(parse_service_response("$.kusama.usd", r#"{"kusama":{"usd":NaN}}"#).is_err());
	}
}<|MERGE_RESOLUTION|>--- conflicted
+++ resolved
@@ -50,11 +50,7 @@
 			url,
 			json_path,
 			metric: register(Gauge::new(metric_name(prefix, &name), help)?, registry)?,
-<<<<<<< HEAD
-			shared_value_ref: shared_value_ref.clone(),
-=======
 			shared_value_ref,
->>>>>>> 035bee87
 		})
 	}
 
