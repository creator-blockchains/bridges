--- conflicted
+++ resolved
@@ -102,14 +102,6 @@
 				const MAX_MISSING_RIGHT_HEADERS_AT_LEFT: bp_rialto::BlockNumber = bp_rialto::SESSION_LENGTH;
 
 				use crate::chains::millau_messages_to_rialto::{
-<<<<<<< HEAD
-					run as left_to_right_messages,
-					add_standalone_metrics as add_left_to_right_standalone_metrics,
-				};
-				use crate::chains::rialto_messages_to_millau::{
-					run as right_to_left_messages,
-					add_standalone_metrics as add_right_to_left_standalone_metrics,
-=======
 					add_standalone_metrics as add_left_to_right_standalone_metrics, run as left_to_right_messages,
 				};
 				use crate::chains::rialto_messages_to_millau::{
@@ -138,7 +130,6 @@
 				};
 				use crate::chains::wococo_messages_to_rococo::{
 					add_standalone_metrics as add_right_to_left_standalone_metrics, run as right_to_left_messages,
->>>>>>> 035bee87
 				};
 
 				$generic
@@ -174,11 +165,9 @@
 				qed";
 
 			let metrics_params: MetricsParams = params.shared.prometheus_params.into();
-<<<<<<< HEAD
-			let metrics_params = relay_utils::relay_metrics(None, metrics_params)
-				.into_params();
-			let (metrics_params, left_to_right_metrics) = add_left_to_right_standalone_metrics(metrics_params, left_client.clone())?;
-			let (metrics_params, right_to_left_metrics) = add_right_to_left_standalone_metrics(metrics_params, right_client.clone())?;
+			let metrics_params = relay_utils::relay_metrics(None, metrics_params).into_params();
+			let (metrics_params, left_to_right_metrics) = add_left_to_right_standalone_metrics(None, metrics_params, left_client.clone())?;
+			let (metrics_params, right_to_left_metrics) = add_right_to_left_standalone_metrics(None, metrics_params, right_client.clone())?;
 			crate::conversion_rate_update::run_conversion_rate_update_loop(
 				left_to_right_metrics.target_to_source_conversion_rate.expect(METRIC_IS_SOME_PROOF),
 				left_to_right_metrics.target_to_base_conversion_rate.clone().expect(METRIC_IS_SOME_PROOF),
@@ -213,11 +202,6 @@
 					Ok(())
 				},
 			);
-=======
-			let metrics_params = relay_utils::relay_metrics(None, metrics_params).into_params();
-			let (metrics_params, _) = add_left_to_right_standalone_metrics(None, metrics_params, left_client.clone())?;
-			let (metrics_params, _) = add_right_to_left_standalone_metrics(None, metrics_params, right_client.clone())?;
->>>>>>> 035bee87
 
 			let left_to_right_on_demand_headers = OnDemandHeadersRelay::new(
 				left_client.clone(),
