--- conflicted
+++ resolved
@@ -170,9 +170,6 @@
 		max_messages_weight_in_single_batch,
 	);
 
-<<<<<<< HEAD
-	let (metrics_params, _) = add_standalone_metrics(params.metrics_params, source_client.clone())?;
-=======
 	let (metrics_params, metrics_values) = add_standalone_metrics(
 		Some(messages_relay::message_lane_loop::metrics_prefix::<
 			RialtoMessagesToMillau,
@@ -180,7 +177,6 @@
 		params.metrics_params,
 		source_client.clone(),
 	)?;
->>>>>>> 035bee87
 	messages_relay::message_lane_loop::run(
 		messages_relay::message_lane_loop::Params {
 			lane: lane_id,
@@ -220,7 +216,7 @@
 
 /// Add standalone metrics for the Rialto -> Millau messages loop.
 pub(crate) fn add_standalone_metrics(
-<<<<<<< HEAD
+	metrics_prefix: Option<String>,
 	metrics_params: MetricsParams,
 	source_client: Client<Rialto>,
 ) -> anyhow::Result<(MetricsParams, StandaloneMessagesMetrics)> {
@@ -228,27 +224,14 @@
 	// conversion rate update mechanism. So to keep it close to 1:1, we'll be treating Rialto as BTC and Millau
 	// as wBTC.
 	crate::messages_lane::add_standalone_metrics::<RialtoMessagesToMillau>(
-		metrics_params,
-		source_client,
-		"bitcoin",
-		"wrapped-bitcoin",
-		sp_core::storage::StorageKey(rialto_runtime::millau_messages::MillauToRialtoConversionRate::key().to_vec()),
-		Some(rialto_runtime::millau_messages::INITIAL_MILLAU_TO_RIALTO_CONVERSION_RATE),
-=======
-	metrics_prefix: Option<String>,
-	metrics_params: MetricsParams,
-	source_client: Client<Rialto>,
-) -> anyhow::Result<(MetricsParams, StandaloneMessagesMetrics)> {
-	crate::messages_lane::add_standalone_metrics::<RialtoMessagesToMillau>(
 		metrics_prefix,
 		metrics_params,
 		source_client,
-		None,
-		None,
+		Some("bitcoin"),
+		Some("wrapped-bitcoin"),
 		Some((
 			sp_core::storage::StorageKey(rialto_runtime::millau_messages::MillauToRialtoConversionRate::key().to_vec()),
 			rialto_runtime::millau_messages::INITIAL_MILLAU_TO_RIALTO_CONVERSION_RATE,
 		)),
->>>>>>> 035bee87
 	)
 }