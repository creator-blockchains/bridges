// Copyright 2019-2021 Parity Technologies (UK) Ltd.
// This file is part of Parity Bridges Common.

// Parity Bridges Common is free software: you can redistribute it and/or modify
// it under the terms of the GNU General Public License as published by
// the Free Software Foundation, either version 3 of the License, or
// (at your option) any later version.

// Parity Bridges Common is distributed in the hope that it will be useful,
// but WITHOUT ANY WARRANTY; without even the implied warranty of
// MERCHANTABILITY or FITNESS FOR A PARTICULAR PURPOSE.  See the
// GNU General Public License for more details.

// You should have received a copy of the GNU General Public License
// along with Parity Bridges Common.  If not, see <http://www.gnu.org/licenses/>.

//! Millau-to-Rialto messages sync entrypoint.

use crate::messages_lane::{
	select_delivery_transaction_limits, MessagesRelayParams, StandaloneMessagesMetrics, SubstrateMessageLane,
	SubstrateMessageLaneToSubstrate,
};
use crate::messages_source::SubstrateMessagesSource;
use crate::messages_target::SubstrateMessagesTarget;

use bp_messages::MessageNonce;
use bp_runtime::{MILLAU_CHAIN_ID, RIALTO_CHAIN_ID};
use bridge_runtime_common::messages::target::FromBridgedChainMessagesProof;
use codec::Encode;
use frame_support::dispatch::GetDispatchInfo;
use messages_relay::message_lane::MessageLane;
use relay_millau_client::{HeaderId as MillauHeaderId, Millau, SigningParams as MillauSigningParams};
use relay_rialto_client::{HeaderId as RialtoHeaderId, Rialto, SigningParams as RialtoSigningParams};
use relay_substrate_client::{Chain, Client, TransactionSignScheme};
use relay_utils::metrics::MetricsParams;
use sp_core::{Bytes, Pair};
use std::{ops::RangeInclusive, time::Duration};

/// Millau-to-Rialto message lane.
pub type MillauMessagesToRialto =
	SubstrateMessageLaneToSubstrate<Millau, MillauSigningParams, Rialto, RialtoSigningParams>;

impl SubstrateMessageLane for MillauMessagesToRialto {
	const OUTBOUND_LANE_MESSAGE_DETAILS_METHOD: &'static str = bp_rialto::TO_RIALTO_MESSAGE_DETAILS_METHOD;
	const OUTBOUND_LANE_LATEST_GENERATED_NONCE_METHOD: &'static str =
		bp_rialto::TO_RIALTO_LATEST_GENERATED_NONCE_METHOD;
	const OUTBOUND_LANE_LATEST_RECEIVED_NONCE_METHOD: &'static str = bp_rialto::TO_RIALTO_LATEST_RECEIVED_NONCE_METHOD;

	const INBOUND_LANE_LATEST_RECEIVED_NONCE_METHOD: &'static str = bp_millau::FROM_MILLAU_LATEST_RECEIVED_NONCE_METHOD;
	const INBOUND_LANE_LATEST_CONFIRMED_NONCE_METHOD: &'static str =
		bp_millau::FROM_MILLAU_LATEST_CONFIRMED_NONCE_METHOD;
	const INBOUND_LANE_UNREWARDED_RELAYERS_STATE: &'static str = bp_millau::FROM_MILLAU_UNREWARDED_RELAYERS_STATE;

	const BEST_FINALIZED_SOURCE_HEADER_ID_AT_TARGET: &'static str = bp_millau::BEST_FINALIZED_MILLAU_HEADER_METHOD;
	const BEST_FINALIZED_TARGET_HEADER_ID_AT_SOURCE: &'static str = bp_rialto::BEST_FINALIZED_RIALTO_HEADER_METHOD;

	type SourceChain = Millau;
	type TargetChain = Rialto;

	fn source_transactions_author(&self) -> bp_millau::AccountId {
		(*self.source_sign.public().as_array_ref()).into()
	}

	fn make_messages_receiving_proof_transaction(
		&self,
		transaction_nonce: <Millau as Chain>::Index,
		_generated_at_block: RialtoHeaderId,
		proof: <Self as MessageLane>::MessagesReceivingProof,
	) -> Bytes {
		let (relayers_state, proof) = proof;
		let call: millau_runtime::Call =
			millau_runtime::MessagesCall::receive_messages_delivery_proof(proof, relayers_state).into();
		let call_weight = call.get_dispatch_info().weight;
		let genesis_hash = *self.source_client.genesis_hash();
		let transaction = Millau::sign_transaction(genesis_hash, &self.source_sign, transaction_nonce, call);
		log::trace!(
			target: "bridge",
			"Prepared Rialto -> Millau confirmation transaction. Weight: {}/{}, size: {}/{}",
			call_weight,
			bp_millau::max_extrinsic_weight(),
			transaction.encode().len(),
			bp_millau::max_extrinsic_size(),
		);
		Bytes(transaction.encode())
	}

	fn target_transactions_author(&self) -> bp_rialto::AccountId {
		(*self.target_sign.public().as_array_ref()).into()
	}

	fn make_messages_delivery_transaction(
		&self,
		transaction_nonce: <Rialto as Chain>::Index,
		_generated_at_header: MillauHeaderId,
		_nonces: RangeInclusive<MessageNonce>,
		proof: <Self as MessageLane>::MessagesProof,
	) -> Bytes {
		let (dispatch_weight, proof) = proof;
		let FromBridgedChainMessagesProof {
			ref nonces_start,
			ref nonces_end,
			..
		} = proof;
		let messages_count = nonces_end - nonces_start + 1;
		let call: rialto_runtime::Call = rialto_runtime::MessagesCall::receive_messages_proof(
			self.relayer_id_at_source.clone(),
			proof,
			messages_count as _,
			dispatch_weight,
		)
		.into();
		let call_weight = call.get_dispatch_info().weight;
		let genesis_hash = *self.target_client.genesis_hash();
		let transaction = Rialto::sign_transaction(genesis_hash, &self.target_sign, transaction_nonce, call);
		log::trace!(
			target: "bridge",
			"Prepared Millau -> Rialto delivery transaction. Weight: {}/{}, size: {}/{}",
			call_weight,
			bp_rialto::max_extrinsic_weight(),
			transaction.encode().len(),
			bp_rialto::max_extrinsic_size(),
		);
		Bytes(transaction.encode())
	}
}

/// Millau node as messages source.
type MillauSourceClient =
	SubstrateMessagesSource<Millau, Rialto, MillauMessagesToRialto, millau_runtime::WithRialtoMessagesInstance>;

/// Rialto node as messages target.
type RialtoTargetClient =
	SubstrateMessagesTarget<Millau, Rialto, MillauMessagesToRialto, rialto_runtime::WithMillauMessagesInstance>;

/// Run Millau-to-Rialto messages sync.
pub async fn run(
	params: MessagesRelayParams<Millau, MillauSigningParams, Rialto, RialtoSigningParams>,
) -> anyhow::Result<()> {
	let stall_timeout = Duration::from_secs(5 * 60);
	let relayer_id_at_millau = (*params.source_sign.public().as_array_ref()).into();

	let lane_id = params.lane_id;
	let source_client = params.source_client;
	let lane = MillauMessagesToRialto {
		source_client: source_client.clone(),
		source_sign: params.source_sign,
		target_client: params.target_client.clone(),
		target_sign: params.target_sign,
		relayer_id_at_source: relayer_id_at_millau,
	};

	// 2/3 is reserved for proofs and tx overhead
	let max_messages_size_in_single_batch = bp_rialto::max_extrinsic_size() / 3;
	// TODO: use Millau weights after https://github.com/paritytech/parity-bridges-common/issues/390
	let (max_messages_in_single_batch, max_messages_weight_in_single_batch) =
		select_delivery_transaction_limits::<pallet_bridge_messages::weights::RialtoWeight<millau_runtime::Runtime>>(
			bp_rialto::max_extrinsic_weight(),
			bp_rialto::MAX_UNREWARDED_RELAYER_ENTRIES_AT_INBOUND_LANE,
		);

	log::info!(
		target: "bridge",
		"Starting Millau -> Rialto messages relay.\n\t\
			Millau relayer account id: {:?}\n\t\
			Max messages in single transaction: {}\n\t\
			Max messages size in single transaction: {}\n\t\
			Max messages weight in single transaction: {}",
		lane.relayer_id_at_source,
		max_messages_in_single_batch,
		max_messages_size_in_single_batch,
		max_messages_weight_in_single_batch,
	);

<<<<<<< HEAD
	let (metrics_params, _) = add_standalone_metrics(params.metrics_params, source_client.clone())?;
=======
	let (metrics_params, metrics_values) = add_standalone_metrics(
		Some(messages_relay::message_lane_loop::metrics_prefix::<
			MillauMessagesToRialto,
		>(&lane_id)),
		params.metrics_params,
		source_client.clone(),
	)?;
>>>>>>> 035bee87
	messages_relay::message_lane_loop::run(
		messages_relay::message_lane_loop::Params {
			lane: lane_id,
			source_tick: Millau::AVERAGE_BLOCK_INTERVAL,
			target_tick: Rialto::AVERAGE_BLOCK_INTERVAL,
			reconnect_delay: relay_utils::relay_loop::RECONNECT_DELAY,
			stall_timeout,
			delivery_params: messages_relay::message_lane_loop::MessageDeliveryParams {
				max_unrewarded_relayer_entries_at_target: bp_rialto::MAX_UNREWARDED_RELAYER_ENTRIES_AT_INBOUND_LANE,
				max_unconfirmed_nonces_at_target: bp_rialto::MAX_UNCONFIRMED_MESSAGES_AT_INBOUND_LANE,
				max_messages_in_single_batch,
				max_messages_weight_in_single_batch,
				max_messages_size_in_single_batch,
				relayer_mode: messages_relay::message_lane_loop::RelayerMode::Altruistic,
			},
		},
		MillauSourceClient::new(
			source_client.clone(),
			lane.clone(),
			lane_id,
			RIALTO_CHAIN_ID,
			params.target_to_source_headers_relay,
		),
		RialtoTargetClient::new(
			params.target_client,
			lane,
			lane_id,
			MILLAU_CHAIN_ID,
			metrics_values,
			params.source_to_target_headers_relay,
		),
		metrics_params,
		futures::future::pending(),
	)
	.await
}

/// Add standalone metrics for the Millau -> Rialto messages loop.
pub(crate) fn add_standalone_metrics(
<<<<<<< HEAD
	metrics_params: MetricsParams,
	source_client: Client<Millau>,
) -> anyhow::Result<(MetricsParams, StandaloneMessagesMetrics)> {
	// Millau/Rialto tokens have no any value, so the conversion rate is always 1:1. But we want to test our
	// conversion rate update mechanism. So to keep it close to 1:1, we'll be treating Rialto as BTC and Millau
	// as wBTC.
	crate::messages_lane::add_standalone_metrics::<MillauMessagesToRialto>(
		metrics_params,
		source_client,
		"wrapped-bitcoin",
		"bitcoin",
		sp_core::storage::StorageKey(millau_runtime::rialto_messages::RialtoToMillauConversionRate::key().to_vec()),
		Some(millau_runtime::rialto_messages::INITIAL_RIALTO_TO_MILLAU_CONVERSION_RATE),
=======
	metrics_prefix: Option<String>,
	metrics_params: MetricsParams,
	source_client: Client<Millau>,
) -> anyhow::Result<(MetricsParams, StandaloneMessagesMetrics)> {
	crate::messages_lane::add_standalone_metrics::<MillauMessagesToRialto>(
		metrics_prefix,
		metrics_params,
		source_client,
		None,
		None,
		Some((
			sp_core::storage::StorageKey(millau_runtime::rialto_messages::RialtoToMillauConversionRate::key().to_vec()),
			millau_runtime::rialto_messages::INITIAL_RIALTO_TO_MILLAU_CONVERSION_RATE,
		)),
>>>>>>> 035bee87
	)
}<|MERGE_RESOLUTION|>--- conflicted
+++ resolved
@@ -171,9 +171,6 @@
 		max_messages_weight_in_single_batch,
 	);
 
-<<<<<<< HEAD
-	let (metrics_params, _) = add_standalone_metrics(params.metrics_params, source_client.clone())?;
-=======
 	let (metrics_params, metrics_values) = add_standalone_metrics(
 		Some(messages_relay::message_lane_loop::metrics_prefix::<
 			MillauMessagesToRialto,
@@ -181,7 +178,6 @@
 		params.metrics_params,
 		source_client.clone(),
 	)?;
->>>>>>> 035bee87
 	messages_relay::message_lane_loop::run(
 		messages_relay::message_lane_loop::Params {
 			lane: lane_id,
@@ -221,7 +217,7 @@
 
 /// Add standalone metrics for the Millau -> Rialto messages loop.
 pub(crate) fn add_standalone_metrics(
-<<<<<<< HEAD
+	metrics_prefix: Option<String>,
 	metrics_params: MetricsParams,
 	source_client: Client<Millau>,
 ) -> anyhow::Result<(MetricsParams, StandaloneMessagesMetrics)> {
@@ -229,27 +225,14 @@
 	// conversion rate update mechanism. So to keep it close to 1:1, we'll be treating Rialto as BTC and Millau
 	// as wBTC.
 	crate::messages_lane::add_standalone_metrics::<MillauMessagesToRialto>(
-		metrics_params,
-		source_client,
-		"wrapped-bitcoin",
-		"bitcoin",
-		sp_core::storage::StorageKey(millau_runtime::rialto_messages::RialtoToMillauConversionRate::key().to_vec()),
-		Some(millau_runtime::rialto_messages::INITIAL_RIALTO_TO_MILLAU_CONVERSION_RATE),
-=======
-	metrics_prefix: Option<String>,
-	metrics_params: MetricsParams,
-	source_client: Client<Millau>,
-) -> anyhow::Result<(MetricsParams, StandaloneMessagesMetrics)> {
-	crate::messages_lane::add_standalone_metrics::<MillauMessagesToRialto>(
 		metrics_prefix,
 		metrics_params,
 		source_client,
-		None,
-		None,
+		Some("wrapped-bitcoin"),
+		Some("bitcoin"),
 		Some((
 			sp_core::storage::StorageKey(millau_runtime::rialto_messages::RialtoToMillauConversionRate::key().to_vec()),
 			millau_runtime::rialto_messages::INITIAL_RIALTO_TO_MILLAU_CONVERSION_RATE,
 		)),
->>>>>>> 035bee87
 	)
 }